use std::{ops::Deref, sync::Arc};

use async_trait::async_trait;
use futures::{future, stream::BoxStream, StreamExt};
use parking_lot::RwLock;

use nimiq_account::{BlockLog, StakingContract, TransactionLog};
use nimiq_blockchain::{AbstractBlockchain, Blockchain, BlockchainEvent};
use nimiq_hash::Blake2bHash;
use nimiq_keys::Address;
use nimiq_primitives::policy;
use nimiq_rpc_interface::types::{
    is_of_log_type_and_related_to_addresses, BlockchainState, ParkedSet, Validator,
};
use nimiq_rpc_interface::{
    blockchain::BlockchainInterface,
    types::{Account, Block, Inherent, LogType, SlashedSlots, Slot, Staker, Transaction},
};

use crate::error::Error;

pub struct BlockchainDispatcher {
    blockchain: Arc<RwLock<Blockchain>>,
}

impl BlockchainDispatcher {
    pub fn new(blockchain: Arc<RwLock<Blockchain>>) -> Self {
        Self { blockchain }
    }
}

/// Tries to fetch a block given its hash. It has an option to include the transactions in the
/// block, which defaults to false.
/// This function requeires the read lock acquisition prior to its execution
fn get_block_by_hash(
    blockchain: &Blockchain,
    hash: &Blake2bHash,
    include_transactions: Option<bool>,
) -> Result<Block, Error> {
    blockchain
        .get_block(hash, true, None)
        .map(|block| {
            Block::from_block(
                blockchain.deref(),
                block,
                include_transactions.unwrap_or(false),
            )
        })
        .ok_or_else(|| Error::BlockNotFound(hash.clone().into()))
}

/// Tries to fetch a validator information given its address. It has an option to include a collection
/// containing the addresses and stakes of all the stakers that are delegating to the validator.
/// This function requeires the read lock acquisition prior to its execution
fn get_validator_by_address(
    blockchain: &Blockchain,
    address: &Address,
    include_stakers: Option<bool>,
) -> Result<BlockchainState<Validator>, Error> {
    let accounts_tree = &blockchain.state().accounts.tree;
    let db_txn = blockchain.read_transaction();
    let validator = StakingContract::get_validator(accounts_tree, &db_txn, address);

    if validator.is_none() {
        return Err(Error::ValidatorNotFound(address.clone()));
    }

    let mut stakers = None;

    if include_stakers == Some(true) {
        let staker_addresses =
            StakingContract::get_validator_stakers(accounts_tree, &db_txn, address);

        let mut stakers_list: Vec<Staker> = vec![];

        for address in staker_addresses {
            let mut staker = StakingContract::get_staker(accounts_tree, &db_txn, &address).unwrap();
            // Delegation is unnecessary because the address is in the parent struct.
            staker.delegation = None;
            stakers_list.push(Staker::from_staker(&staker));
        }

        stakers = Some(stakers_list);
    }

    let block_number = blockchain.block_number();
    let block_hash = blockchain.head_hash();
    Ok(BlockchainState::new(
        block_number,
        block_hash,
        Validator::from_validator(&validator.unwrap(), stakers),
    ))
}

#[nimiq_jsonrpc_derive::service(rename_all = "camelCase")]
#[async_trait]
impl BlockchainInterface for BlockchainDispatcher {
    type Error = Error;

    /// Returns the block number for the current head.
    async fn get_block_number(&mut self) -> Result<u32, Self::Error> {
        Ok(self.blockchain.read().block_number())
    }

    /// Returns the batch number for the current head.
    async fn get_batch_number(&mut self) -> Result<u32, Self::Error> {
        Ok(policy::batch_at(self.blockchain.read().block_number()))
    }

    /// Returns the epoch number for the current head.
    async fn get_epoch_number(&mut self) -> Result<u32, Self::Error> {
        Ok(policy::epoch_at(self.blockchain.read().block_number()))
    }

    /// Tries to fetch a block given its hash. It has an option to include the transactions in the
    /// block, which defaults to false.
    async fn get_block_by_hash(
        &mut self,
        hash: Blake2bHash,
        include_transactions: Option<bool>,
    ) -> Result<Block, Self::Error> {
        let blockchain = self.blockchain.read();

        get_block_by_hash(blockchain.deref(), &hash, include_transactions)
    }

    /// Tries to fetch a block given its number. It has an option to include the transactions in the
    /// block, which defaults to false. Note that this function will only fetch blocks that are part
    /// of the main chain.
    async fn get_block_by_number(
        &mut self,
        block_number: u32,
        include_transactions: Option<bool>,
    ) -> Result<Block, Self::Error> {
        let blockchain = self.blockchain.read();

        let block = blockchain
            .get_block_at(block_number, true, None)
            .ok_or_else(|| Error::BlockNotFound(block_number.into()))?;

        Ok(Block::from_block(
            blockchain.deref(),
            block,
            include_transactions.unwrap_or(false),
        ))
    }

    /// Returns the block at the head of the main chain. It has an option to include the
    /// transactions in the block, which defaults to false.
    async fn get_latest_block(
        &mut self,
        include_transactions: Option<bool>,
    ) -> Result<Block, Self::Error> {
        let blockchain = self.blockchain.read();
        let block = blockchain.head();

        Ok(Block::from_block(
            blockchain.deref(),
            block,
            include_transactions.unwrap_or(false),
        ))
    }

    /// Returns the information for the slot owner at the given block height and view number. The
    /// view number is optional, it will default to getting the view number for the existing block
    /// at the given height.
    async fn get_slot_at(
        &mut self,
        block_number: u32,
        view_number_opt: Option<u32>,
    ) -> Result<Slot, Self::Error> {
        let blockchain = self.blockchain.read();

        let view_number = if let Some(view_number) = view_number_opt {
            view_number
        } else {
            blockchain
                .chain_store
                .get_block_at(block_number, false, None)
                .ok_or_else(|| Error::BlockNotFound(block_number.into()))?
                .view_number()
        };

        Ok(Slot::from(blockchain.deref(), block_number, view_number))
    }

    /// Tries to fetch a transaction (including reward transactions) given its hash.
    async fn get_transaction_by_hash(
        &mut self,
        hash: Blake2bHash,
    ) -> Result<Transaction, Self::Error> {
        let blockchain = self.blockchain.read();

        // Get all the extended transactions that correspond to this hash.
        let mut extended_tx_vec = blockchain.history_store.get_ext_tx_by_hash(&hash, None);

        // Unpack the transaction or raise an error.
        let extended_tx = match extended_tx_vec.len() {
            0 => {
                return Err(Error::TransactionNotFound(hash));
            }
            1 => extended_tx_vec.pop().unwrap(),
            _ => {
                return Err(Error::MultipleTransactionsFound(hash));
            }
        };

        // Convert the extended transaction into a regular transaction. This will also convert
        // reward inherents.
        let block_number = extended_tx.block_number;
        let timestamp = extended_tx.block_time;

        return match extended_tx.into_transaction() {
            Ok(tx) => Ok(Transaction::from_blockchain(
                tx,
                block_number,
                timestamp,
                blockchain.block_number(),
            )),
            Err(_) => Err(Error::TransactionNotFound(hash)),
        };
    }

    /// Returns all the transactions (including reward transactions) for the given block number. Note
    /// that this only considers blocks in the main chain.
    async fn get_transactions_by_block_number(
        &mut self,
        block_number: u32,
    ) -> Result<Vec<Transaction>, Self::Error> {
        let blockchain = self.blockchain.read();

        // Get all the extended transactions that correspond to this block.
        let extended_tx_vec = blockchain
            .history_store
            .get_block_transactions(block_number, None);

        // Get the timestamp of the block from one of the extended transactions. This complicated
        // setup is because we might not have any transactions.
        let timestamp = extended_tx_vec.first().map(|x| x.block_time).unwrap_or(0);

        // Convert the extended transactions into regular transactions. This will also convert
        // reward inherents.
        let mut transactions = vec![];

        for ext_tx in extended_tx_vec {
            if let Ok(tx) = ext_tx.into_transaction() {
                transactions.push(Transaction::from_blockchain(
                    tx,
                    block_number,
                    timestamp,
                    blockchain.block_number(),
                ));
            }
        }

        Ok(transactions)
    }

    /// Returns all the inherents (including reward inherents) for the given block number. Note
    /// that this only considers blocks in the main chain.
    async fn get_inherents_by_block_number(
        &mut self,
        block_number: u32,
    ) -> Result<Vec<Inherent>, Self::Error> {
        let blockchain = self.blockchain.read();

        // Get all the extended transactions that correspond to this block.
        let extended_tx_vec = blockchain
            .history_store
            .get_block_transactions(block_number, None);

        // Get the timestamp of the block from one of the extended transactions. This complicated
        // setup is because we might not have any transactions.
        let timestamp = extended_tx_vec.first().map(|x| x.block_time).unwrap_or(0);

        // Get only the inherents. This includes reward inherents.
        let mut inherents = vec![];

        for ext_tx in extended_tx_vec {
            if ext_tx.is_inherent() {
                inherents.push(Inherent::from_transaction(
                    ext_tx.unwrap_inherent().clone(),
                    block_number,
                    timestamp,
                ));
            }
        }

        Ok(inherents)
    }

    /// Returns all the transactions (including reward transactions) for the given batch number. Note
    /// that this only considers blocks in the main chain.
    async fn get_transactions_by_batch_number(
        &mut self,
        batch_number: u32,
    ) -> Result<Vec<Transaction>, Self::Error> {
        let blockchain = self.blockchain.read();

        // Calculate the numbers for the micro blocks in the batch.
        let first_block = policy::first_block_of_batch(batch_number);
        let last_block = policy::macro_block_of(batch_number);

        // Search all micro blocks of the batch to find the transactions.
        let mut transactions = vec![];

        for i in first_block..=last_block {
            let ext_txs = blockchain.history_store.get_block_transactions(i, None);

            // Get the timestamp of the block from one of the extended transactions. This complicated
            // setup is because we might not have any transactions.
            let timestamp = ext_txs.first().map(|x| x.block_time).unwrap_or(0);

            // Convert the extended transactions into regular transactions. This will also convert
            // reward inherents.
            for ext_tx in ext_txs {
                if let Ok(tx) = ext_tx.into_transaction() {
                    transactions.push(Transaction::from_blockchain(
                        tx,
                        i,
                        timestamp,
                        blockchain.block_number(),
                    ));
                }
            }
        }

        Ok(transactions)
    }

    /// Returns all the inherents (including reward inherents) for the given batch number. Note
    /// that this only considers blocks in the main chain.
    async fn get_inherents_by_batch_number(
        &mut self,
        batch_number: u32,
    ) -> Result<Vec<Inherent>, Self::Error> {
        let blockchain = self.blockchain.read();

        let macro_block_number = policy::macro_block_of(batch_number);

        // Check the batch's macro block to see if the batch includes slashes.
        let macro_block = blockchain
            .get_block_at(macro_block_number, true, None) // The lost_reward_set is in the MacroBody
            .ok_or_else(|| Error::BlockNotFound(macro_block_number.into()))?;

        let mut inherent_tx_vec = vec![];

        let macro_body = macro_block.unwrap_macro().body.unwrap();

        if !macro_body.lost_reward_set.is_empty() {
            // Search all micro blocks of the batch to find the slash inherents.
            let first_micro_block = policy::first_block_of_batch(batch_number);
            let last_micro_block = macro_block_number - 1;

            for i in first_micro_block..=last_micro_block {
                let micro_ext_tx_vec = blockchain.history_store.get_block_transactions(i, None);

                for ext_tx in micro_ext_tx_vec {
                    if ext_tx.is_inherent() {
                        inherent_tx_vec.push(ext_tx);
                    }
                }
            }
        }

        // Append inherents of the macro block (we do this after the micro blocks so the inherents are in order)
        inherent_tx_vec.append(
            &mut blockchain
                .history_store
                .get_block_transactions(macro_block_number, None)
                .into_iter()
                .collect(),
        );

        Ok(inherent_tx_vec
            .into_iter()
            .map(|ext_tx| {
                Inherent::from_transaction(
                    ext_tx.unwrap_inherent().clone(),
                    ext_tx.block_number,
                    ext_tx.block_time,
                )
            })
            .collect())
    }

    /// Returns the hashes for the latest transactions for a given address. All the transactions
    /// where the given address is listed as a recipient or as a sender are considered. Reward
    /// transactions are also returned. It has an option to specify the maximum number of hashes to
    /// fetch, it defaults to 500.
    async fn get_transaction_hashes_by_address(
        &mut self,
        address: Address,
        max: Option<u16>,
    ) -> Result<Vec<Blake2bHash>, Self::Error> {
        Ok(self
            .blockchain
            .read()
            .history_store
            .get_tx_hashes_by_address(&address, max.unwrap_or(500), None))
    }

    /// Returns the latest transactions for a given address. All the transactions
    /// where the given address is listed as a recipient or as a sender are considered. Reward
    /// transactions are also returned. It has an option to specify the maximum number of transactions
    /// to fetch, it defaults to 500.
    async fn get_transactions_by_address(
        &mut self,
        address: Address,
        max: Option<u16>,
    ) -> Result<Vec<Transaction>, Self::Error> {
        let blockchain = self.blockchain.read();

        // Get the transaction hashes for this address.
        let tx_hashes =
            blockchain
                .history_store
                .get_tx_hashes_by_address(&address, max.unwrap_or(500), None);

        let mut txs = vec![];

        for hash in tx_hashes {
            // Get all the extended transactions that correspond to this hash.
            let mut extended_tx_vec = blockchain.history_store.get_ext_tx_by_hash(&hash, None);

            // Unpack the transaction or raise an error.
            let extended_tx = match extended_tx_vec.len() {
                0 => {
                    return Err(Error::TransactionNotFound(hash));
                }
                1 => extended_tx_vec.pop().unwrap(),
                _ => {
                    return Err(Error::MultipleTransactionsFound(hash));
                }
            };

            // Convert the extended transaction into a regular transaction. This will also convert
            // reward inherents.
            let block_number = extended_tx.block_number;
            let timestamp = extended_tx.block_time;

            if let Ok(tx) = extended_tx.into_transaction() {
                txs.push(Transaction::from_blockchain(
                    tx,
                    block_number,
                    timestamp,
                    blockchain.block_number(),
                ));
            }
        }

        Ok(txs)
    }

    /// Tries to fetch the account at the given address.
    async fn get_account_by_address(&mut self, address: Address) -> Result<Account, Self::Error> {
        let result = self.blockchain.read().get_account(&address);

        match result {
            Some(account) => Account::try_from_account(address, account).map_err(Error::Core),
            None => Ok(Account::empty(address)),
        }
    }

<<<<<<< HEAD
    /// Returns a map of the currently active validator's addresses and balances.
    async fn get_active_validators(&mut self) -> Result<HashMap<Address, Coin>, Self::Error> {
        let staking_contract = self.blockchain.read().get_staking_contract();
=======
    /// Returns a collection of the currently active validator's addresses and balances.
    async fn get_active_validators(&mut self) -> Result<Vec<Validator>, Self::Error> {
        let blockchain = self.blockchain.read();
        let staking_contract = blockchain.get_staking_contract();
>>>>>>> 2cf9edc4

        let mut active_validators = vec![];

        for (address, _) in staking_contract.active_validators {
            if let Ok(v) = get_validator_by_address(&blockchain, &address, None) {
                active_validators.push(v.value);
            }
        }

        Ok(active_validators)
    }

    /// Returns information about the currently slashed slots. This includes slots that lost rewards
    /// and that were disabled.
    async fn get_current_slashed_slots(&mut self) -> Result<SlashedSlots, Self::Error> {
        let blockchain = self.blockchain.read();

        // FIXME: Race condition
        let block_number = blockchain.block_number();
        let staking_contract = blockchain.get_staking_contract();

        Ok(SlashedSlots {
            block_number,
            lost_rewards: staking_contract.current_lost_rewards(),
            disabled: staking_contract.current_disabled_slots(),
        })
    }

    /// Returns information about the slashed slots of the previous batch. This includes slots that
    /// lost rewards and that were disabled.
    async fn get_previous_slashed_slots(&mut self) -> Result<SlashedSlots, Self::Error> {
        let blockchain = self.blockchain.read();

        // FIXME: Race condition
        let block_number = blockchain.block_number();
        let staking_contract = blockchain.get_staking_contract();

        Ok(SlashedSlots {
            block_number,
            lost_rewards: staking_contract.previous_lost_rewards(),
            disabled: staking_contract.previous_disabled_slots(),
        })
    }

    /// Returns information about the currently parked validators.
    async fn get_parked_validators(&mut self) -> Result<ParkedSet, Self::Error> {
        let blockchain = self.blockchain.read();

        // FIXME: Race condition
        let block_number = blockchain.block_number();
        let staking_contract = blockchain.get_staking_contract();

        Ok(ParkedSet {
            block_number,
            validators: staking_contract.parked_set(),
        })
    }

    /// Tries to fetch a validator information given its address. It has an option to include a map
    /// containing the addresses and stakes of all the stakers that are delegating to the validator.
    async fn get_validator_by_address(
        &mut self,
        address: Address,
        include_stakers: Option<bool>,
    ) -> Result<BlockchainState<Validator>, Self::Error> {
        let blockchain = self.blockchain.read();

        get_validator_by_address(blockchain.deref(), &address, include_stakers)
    }

    /// Tries to fetch a staker information given its address.
    async fn get_staker_by_address(
        &mut self,
        address: Address,
    ) -> Result<BlockchainState<Staker>, Self::Error> {
        let blockchain = self.blockchain.read();

        let accounts_tree = &blockchain.state().accounts.tree;
        let db_txn = blockchain.read_transaction();
        let staker = StakingContract::get_staker(accounts_tree, &db_txn, &address);

        let block_number = blockchain.block_number();
        let block_hash = blockchain.head_hash();

        match staker {
            Some(s) => Ok(BlockchainState::new(
                block_number,
                block_hash,
                Staker::from_staker(&s),
            )),
            None => Err(Error::StakerNotFound(address)),
        }
    }

    /// Subscribes to new block events (retrieves the full block).
    #[stream]
    async fn subscribe_for_head_block(
        &mut self,
        include_transactions: Option<bool>,
    ) -> Result<BoxStream<'static, Block>, Self::Error> {
        let blockchain = Arc::clone(&self.blockchain);
        let stream = self.subscribe_for_head_block_hash().await?;

        // Uses the stream to receive hashes of blocks and then requests the actual block.
        // If the block was reverted in between these steps, the stream won't emmit any event.
        Ok(stream
            .filter_map(move |hash| {
                let blockchain_rg = blockchain.read();
                let result = get_block_by_hash(blockchain_rg.deref(), &hash, include_transactions)
                    .map_or_else(|_| None, Some);
                future::ready(result)
            })
            .boxed())
    }

    /// Subscribes to new block events (only retrieves the blockhash).
    #[stream]
    async fn subscribe_for_head_block_hash(
        &mut self,
    ) -> Result<BoxStream<'static, Blake2bHash>, Self::Error> {
        let stream = self.blockchain.write().notifier.as_stream();
        Ok(stream
            .map(|event| match event {
                BlockchainEvent::Extended(hash) => hash,
                BlockchainEvent::Finalized(hash) => hash,
                BlockchainEvent::EpochFinalized(hash) => hash,
                BlockchainEvent::Rebranched(_, new_branch) => {
                    new_branch.into_iter().last().unwrap().0
                }
            })
            .boxed())
    }

    /// Subscribes to pre epoch validators events.
    #[stream]
    async fn subscribe_for_validator_election_by_address(
        &mut self,
        address: Address,
    ) -> Result<BoxStream<'static, BlockchainState<Validator>>, Self::Error> {
        let blockchain = Arc::clone(&self.blockchain);
        let stream = self.blockchain.write().notifier.as_stream();

        Ok(stream
            .filter_map(move |event| {
                let result = match event {
                    BlockchainEvent::EpochFinalized(..) => {
                        let blockchain_rg = blockchain.read();
                        get_validator_by_address(&blockchain_rg, &address, Some(false))
                            .map_or_else(|_| None, Some)
                    }
                    _ => None,
                };
                future::ready(result)
            })
            .boxed())
    }

    /// Subscribes to log events related to a given list of addresses and of any of the log types provided.
    /// If addresses is empty it does not filter by address. If log_types is empty it won't filter by log types.
    /// Thus the behavior is to assume all addresses or log_types are to be provided if the corresponding vec is empty.
    #[stream]
    async fn subscribe_for_logs_by_addresses_and_types(
        &mut self,
        addresses: Vec<Address>,
        log_types: Vec<LogType>,
    ) -> Result<BoxStream<'static, BlockLog>, Self::Error> {
        let stream = self.blockchain.write().log_notifier.as_stream();
        if addresses.is_empty() && log_types.is_empty() {
            Ok(stream.boxed())
        } else {
            Ok(stream
                .filter_map(move |event| {
                    let result = match event {
                        BlockLog::AppliedBlock {
                            mut inherent_logs,
                            block_hash,
                            block_number,
                            timestamp,
                            tx_logs,
                        } => {
                            // Collects the inherents that are related to any of the addresses specified and of any of the log types provided.
                            inherent_logs.retain(|log| {
                                is_of_log_type_and_related_to_addresses(log, &addresses, &log_types)
                            });
                            // Since each TransactionLog has its own vec of logs, we iterate over each tx_logs and filter their logs,
                            // if a tx_log has no logs after filtering, it will be filtered out completly.
                            let tx_logs: Vec<TransactionLog> = tx_logs
                                .into_iter()
                                .filter_map(|mut tx_log| {
                                    tx_log.logs.retain(|log| {
                                        is_of_log_type_and_related_to_addresses(
                                            log, &addresses, &log_types,
                                        )
                                    });
                                    if tx_log.logs.is_empty() {
                                        None
                                    } else {
                                        Some(tx_log)
                                    }
                                })
                                .collect();

                            // If this block has no transaction logs or inherent logs of interest, we return None. Otherwise, we return the filtered BlockLog.
                            // This way the stream only emmits an event if a block has at least one log fulfilling the specified criteria.
                            if !inherent_logs.is_empty() || !tx_logs.is_empty() {
                                Some(BlockLog::AppliedBlock {
                                    inherent_logs,
                                    block_hash,
                                    block_number,
                                    timestamp,
                                    tx_logs,
                                })
                            } else {
                                None
                            }
                        }
                        BlockLog::RevertedBlock {
                            mut inherent_logs,
                            block_hash,
                            block_number,
                            tx_logs,
                        } => {
                            // Filters the inherents and tx_logs the same way as the AppliedBlock
                            inherent_logs.retain(|log| {
                                is_of_log_type_and_related_to_addresses(log, &addresses, &log_types)
                            });
                            let tx_logs: Vec<TransactionLog> = tx_logs
                                .into_iter()
                                .filter_map(|mut tx_log| {
                                    tx_log.logs.retain(|log| {
                                        is_of_log_type_and_related_to_addresses(
                                            log, &addresses, &log_types,
                                        )
                                    });
                                    if tx_log.logs.is_empty() {
                                        None
                                    } else {
                                        Some(tx_log)
                                    }
                                })
                                .collect();

                            if !inherent_logs.is_empty() || !tx_logs.is_empty() {
                                Some(BlockLog::RevertedBlock {
                                    inherent_logs,
                                    block_hash,
                                    block_number,
                                    tx_logs,
                                })
                            } else {
                                None
                            }
                        }
                    };
                    future::ready(result)
                })
                .boxed())
        }
    }
}<|MERGE_RESOLUTION|>--- conflicted
+++ resolved
@@ -462,16 +462,10 @@
         }
     }
 
-<<<<<<< HEAD
-    /// Returns a map of the currently active validator's addresses and balances.
-    async fn get_active_validators(&mut self) -> Result<HashMap<Address, Coin>, Self::Error> {
-        let staking_contract = self.blockchain.read().get_staking_contract();
-=======
     /// Returns a collection of the currently active validator's addresses and balances.
     async fn get_active_validators(&mut self) -> Result<Vec<Validator>, Self::Error> {
         let blockchain = self.blockchain.read();
         let staking_contract = blockchain.get_staking_contract();
->>>>>>> 2cf9edc4
 
         let mut active_validators = vec![];
 
